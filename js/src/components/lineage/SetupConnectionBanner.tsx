import { Button, HStack, Text } from "@chakra-ui/react";
import { PiInfo } from "react-icons/pi";
<<<<<<< HEAD
import { RECCE_SUPPORT_CALENDAR_URL } from "@/constants/urls";
import { useRecceInstanceContext } from "@/lib/hooks/RecceInstanceContext";
=======
import { useQuery } from "@tanstack/react-query";
import { getRecceInstanceInfo } from "@/lib/api/instanceInfo";
import { cacheKeys } from "@/lib/api/cacheKeys";
import { getSettingsUrl } from "@/lib/utils/urls";
>>>>>>> bba02a47

export default function SetupConnectionBanner() {
  const { featureToggles } = useRecceInstanceContext();
  const { data: instanceInfo } = useQuery({
    queryKey: cacheKeys.instanceInfo(),
    queryFn: getRecceInstanceInfo,
  });

  if (featureToggles.mode !== "metadata only") {
    return null;
  }

  return (
    <div className="flex items-center w-full px-2 py-0.5 bg-cyan-50">
      <HStack flex="1" fontSize="sm" color="cyan.600">
        <PiInfo />
        <Text>
          Query functions disabled without a data warehouse connection.
        </Text>
        <Button
          bgColor="iochmara.400"
          size="2xs"
          onClick={() => {
<<<<<<< HEAD
            window.open(RECCE_SUPPORT_CALENDAR_URL, "_blank");
          }}
        >
=======
            window.open(getSettingsUrl(instanceInfo), "_blank");
          }}>
>>>>>>> bba02a47
          Connect to Data Warehouse
        </Button>
      </HStack>
    </div>
  );
}<|MERGE_RESOLUTION|>--- conflicted
+++ resolved
@@ -1,14 +1,10 @@
 import { Button, HStack, Text } from "@chakra-ui/react";
+import { useQuery } from "@tanstack/react-query";
 import { PiInfo } from "react-icons/pi";
-<<<<<<< HEAD
-import { RECCE_SUPPORT_CALENDAR_URL } from "@/constants/urls";
+import { cacheKeys } from "@/lib/api/cacheKeys";
+import { getRecceInstanceInfo } from "@/lib/api/instanceInfo";
 import { useRecceInstanceContext } from "@/lib/hooks/RecceInstanceContext";
-=======
-import { useQuery } from "@tanstack/react-query";
-import { getRecceInstanceInfo } from "@/lib/api/instanceInfo";
-import { cacheKeys } from "@/lib/api/cacheKeys";
 import { getSettingsUrl } from "@/lib/utils/urls";
->>>>>>> bba02a47
 
 export default function SetupConnectionBanner() {
   const { featureToggles } = useRecceInstanceContext();
@@ -32,14 +28,9 @@
           bgColor="iochmara.400"
           size="2xs"
           onClick={() => {
-<<<<<<< HEAD
-            window.open(RECCE_SUPPORT_CALENDAR_URL, "_blank");
+            window.open(getSettingsUrl(instanceInfo), "_blank");
           }}
         >
-=======
-            window.open(getSettingsUrl(instanceInfo), "_blank");
-          }}>
->>>>>>> bba02a47
           Connect to Data Warehouse
         </Button>
       </HStack>
