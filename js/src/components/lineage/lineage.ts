/* eslint-disable @typescript-eslint/no-unnecessary-condition */
// TODO LineageData typing needs to be fully thought out to handle the edge-cases - JMS
import { Node, Edge, Position } from "reactflow";
import { getNeighborSet, union } from "./graph";
import { Run } from "@/lib/api/types";
import dagre from "dagre";
import {
  CatalogMetadata,
  LineageData,
  LineageDiffData,
  ManifestMetadata,
  NodeData,
} from "@/lib/api/info";
import { ColumnLineageData } from "@/lib/api/cll";

/**
 * The types for internal data structures.
 */

export interface LineageGraphNode {
  id: string;
  name: string;
  from: "both" | "base" | "current";
  data: {
    base?: NodeData;
    current?: NodeData;
  };
  changeStatus?: "added" | "removed" | "modified";
  change?: {
    category: "breaking" | "non_breaking" | "partial_breaking" | "unknown";
    columns: Record<string, "added" | "removed" | "modified"> | null;
  };
  resourceType?: string;
  packageName?: string;
  parents: Record<string, LineageGraphEdge>;
  children: Record<string, LineageGraphEdge>;
}

export interface LinageGraphColumnNode {
  node: LineageGraphNode;
  column: string;
  type: string;
  transformationType?: string;
  changeStatus?: "added" | "removed" | "modified";
}

export interface LineageGraphEdge {
  id: string;
  from: "both" | "base" | "current";
  changeStatus?: "added" | "removed";
  parent: LineageGraphNode;
  child: LineageGraphNode;
}

export interface LineageGraph {
  nodes: Record<string, LineageGraphNode>;

  edges: Record<string, LineageGraphEdge>;
  modifiedSet: string[];
  nonBreakingSet: Set<string>;
  impactedSet: Set<string>;

  manifestMetadata: {
    base?: ManifestMetadata;
    current?: ManifestMetadata;
  };
  catalogMetadata: {
    base?: CatalogMetadata;
    current?: CatalogMetadata;
  };
}

export type NodeColumnSetMap = Record<string, Set<string>>;

export function _selectColumnLevelLineage(node: string, column: string, cll: ColumnLineageData) {
  const parentMap: Record<string, string[]> = {};
  const childMap: Record<string, string[]> = {};
  const selectedColumn = `${node}_${column}`;

  for (const modelNode of Object.values(cll.current.nodes)) {
    const nodeId = modelNode.id;
    if (!nodeId) {
      continue;
    }
    for (const columnNode of Object.values(modelNode.columns ?? {})) {
      const target = `${nodeId}_${columnNode.name}`;
      parentMap[target] = [];

      for (const parent of columnNode.depends_on ?? []) {
        const source = `${parent.node}_${parent.column}`;
        parentMap[target].push(source);
        if (!(source in childMap)) {
          childMap[source] = [];
        }
        childMap[source].push(target);
      }
    }
  }

  const selectColumnUpstream = (nodeIds: string[], degree = 1000) => {
    return getNeighborSet(
      nodeIds,
      (key) => {
        if (!(key in parentMap)) {
          return [];
        }
        return parentMap[key];
      },
      degree,
    );
  };

  const selectColumnDownstream = (nodeIds: string[], degree = 1000) => {
    return getNeighborSet(
      nodeIds,
      (key) => {
        if (!(key in childMap)) {
          return [];
        }
        return childMap[key];
      },
      degree,
    );
  };

  const columnSet = union(
    selectColumnDownstream([selectedColumn]),
    selectColumnUpstream([selectedColumn]),
  );
  return columnSet;
}

export function buildLineageGraph(
  base: LineageData,
  current: LineageData,
  diff?: LineageDiffData,
): LineageGraph {
  const nodes: Record<string, LineageGraphNode> = {};
  const edges: Record<string, LineageGraphEdge> = {};
  const buildNode = (key: string, from: "base" | "current"): LineageGraphNode => {
    return {
      id: key,
      name: key,
      data: {},
      from,
      parents: {},
      children: {},
    };
  };

  for (const [key, nodeData] of Object.entries(base.nodes)) {
    nodes[key] = buildNode(key, "base");
    if (nodeData) {
      nodes[key].data.base = nodeData;
      nodes[key].name = nodeData.name;
      nodes[key].resourceType = nodeData.resource_type;
      nodes[key].packageName = nodeData.package_name;
    }
  }

  for (const [key, nodeData] of Object.entries(current.nodes)) {
    if (nodes[key]) {
      nodes[key].from = "both";
    } else {
      nodes[key] = buildNode(key, "current");
    }
    if (nodeData) {
      // TODO `current.nodes` is treated as potentially falsy here
      //  this means either that a) the typing needs to be adjusted
      //  on `current.nodes` or b) the input to `current.nodes`
      //  should default to a value
      nodes[key].data.current = current.nodes[key];
      nodes[key].name = nodeData.name;
      nodes[key].resourceType = nodeData.resource_type;
      nodes[key].packageName = nodeData.package_name;
    }
  }

  for (const [child, parents] of Object.entries(base.parent_map)) {
    for (const parent of parents) {
      const childNode = nodes[child];
      const parentNode = nodes[parent];
      const id = `${parent}_${child}`;

      if (!childNode || !parentNode) {
        // Skip the edge if the node is not found
        continue;
      }
      edges[id] = {
        id,
        from: "base",
        parent: parentNode,
        child: childNode,
      };
      const edge = edges[id];

      childNode.parents[parent] = edge;
      parentNode.children[child] = edge;
    }
  }

  for (const [child, parents] of Object.entries(current.parent_map)) {
    for (const parent of parents) {
      const childNode = nodes[child];
      const parentNode = nodes[parent];
      const id = `${parent}_${child}`;

      if (!childNode || !parentNode) {
        // Skip the edge if the node is not found
        continue;
      }
      if (edges[id]) {
        edges[id].from = "both";
      } else {
        edges[id] = {
          id,
          from: "current",
          parent: parentNode,
          child: childNode,
        };
      }
      const edge = edges[id];

      childNode.parents[parent] = edge;
      parentNode.children[child] = edge;
    }
  }

  const modifiedSet: string[] = [];
  const nonBreakingSet: string[] = [];
  const breakingSet: string[] = [];

  for (const [key, node] of Object.entries(nodes)) {
    if (diff) {
      const diffNode = diff[key];
      if (diffNode) {
        node.changeStatus = diffNode.change_status;
        if (diffNode.change) {
          node.change = {
            category: diffNode.change.category,
            columns: diffNode.change.columns,
          };
        }
        modifiedSet.push(key);

        if (diffNode?.change?.category === "non_breaking") {
          nonBreakingSet.push(key);
        } else {
          breakingSet.push(key);
        }
      }
    } else if (node.from === "base") {
      node.changeStatus = "removed";
      modifiedSet.push(node.id);
    } else if (node.from === "current") {
      node.changeStatus = "added";
      modifiedSet.push(node.id);
    } else {
      const checksum1 = node.data.base?.checksum?.checksum;
      const checksum2 = node.data.current?.checksum?.checksum;

      if (checksum1 && checksum2 && checksum1 !== checksum2) {
        node.changeStatus = "modified";
        modifiedSet.push(node.id);
        breakingSet.push(key);
      }
    }
  }

  for (const [key, edge] of Object.entries(edges)) {
    if (edge.from === "base") {
      edge.changeStatus = "removed";
    } else if (edge.from === "current") {
      edge.changeStatus = "added";
    }
  }

  const impactedSet = union(
    new Set(modifiedSet),
    getNeighborSet(breakingSet, (key) => {
      if (nodes[key] === undefined) {
        return [];
      }
      return Object.keys(nodes[key].children);
    }),
  );

  return {
    nodes,
    edges,
    modifiedSet,
    nonBreakingSet: new Set(nonBreakingSet),
    impactedSet,
    manifestMetadata: {
      base: base.manifest_metadata ?? undefined,
      current: current.manifest_metadata ?? undefined,
    },
    catalogMetadata: {
      base: base.catalog_metadata ?? undefined,
      current: current.catalog_metadata ?? undefined,
    },
  };
}

export function selectUpstream(lineageGraph: LineageGraph, nodeIds: string[], degree = 1000) {
  return getNeighborSet(
    nodeIds,
    (key) => {
      if (lineageGraph.nodes[key] === undefined) {
        return [];
      }
      return Object.keys(lineageGraph.nodes[key].parents);
    },
    degree,
  );
}

export function selectDownstream(lineageGraph: LineageGraph, nodeIds: string[], degree = 1000) {
  return getNeighborSet(
    nodeIds,
    (key) => {
      if (lineageGraph.nodes[key] === undefined) {
        return [];
      }
      return Object.keys(lineageGraph.nodes[key].children);
    },
    degree,
  );
}

export function toReactflow(
  lineageGraph: LineageGraph,
  options?: {
    selectedNodes?: string[];
    columnLevelLineage?: {
      node: string;
      column: string;
    };
    cll?: ColumnLineageData;
    breakingChangeEnabled?: boolean;
  },
): [Node[], Edge[], NodeColumnSetMap] {
  const nodes: Node[] = [];
  const edges: Edge[] = [];
  const { selectedNodes, columnLevelLineage, cll, breakingChangeEnabled } = options || {};
  const columnSet =
    columnLevelLineage && cll != null
      ? _selectColumnLevelLineage(columnLevelLineage.node, columnLevelLineage.column, cll)
      : new Set<string>();

  const nodeColumnSetMap: NodeColumnSetMap = {};

  function getWeight(from: string) {
    if (from === "base") {
      return 0;
    } else if (from === "current") {
      return 2;
    } else {
      return 1;
    }
  }

  function compareFn(
    a: LineageGraphNode | LineageGraphEdge,
    b: LineageGraphNode | LineageGraphEdge,
  ) {
    const weightA = getWeight(a.from);
    const weightB = getWeight(b.from);

    if (weightA < weightB) {
      return -1;
    } else if (weightA > weightB) {
      return 1;
    }
    return 0;
  }

  const filterSet = selectedNodes !== undefined ? new Set(selectedNodes) : undefined;
  const sortedNodes = Object.values(lineageGraph.nodes).sort(compareFn);
  for (const node of sortedNodes) {
    if (filterSet && !filterSet.has(node.id)) {
      continue;
    }

    // add column nodes
    const nodeColumnSet = new Set<string>();
    let columnIndex = 0;
    if (cll?.current.nodes && node.id in cll.current.nodes) {
      for (const column of Object.values(cll.current.nodes[node.id].columns ?? {})) {
        const columnKey = `${node.id}_${column.name}`;
        if (!columnSet.has(columnKey)) {
          continue;
        }

        nodes.push({
          id: columnKey,
          position: { x: 10, y: 70 + columnIndex * 15 },
          parentId: node.id,
          extent: "parent",
          draggable: false,
          data: {
            node,
            column: column.name,
            type: column.type,
            transformationType: column.transformation_type,
          },
          style: {
            zIndex: 9999,
          },
          type: "customColumnNode",
          targetPosition: Position.Left,
          sourcePosition: Position.Right,
        });

        for (const parentColumn of column.depends_on ?? []) {
          const source = `${parentColumn.node}_${parentColumn.column}`;
          const target = columnKey;

          if (!columnSet.has(source)) {
            continue;
          }

          edges.push({
            id: `${source}_${target}`,
            source,
            target,
            style: {
              zIndex: 9999,
            },
          });
        }

        columnIndex++;
        nodeColumnSet.add(columnKey);
      }
    } else if (breakingChangeEnabled && node.change) {
      for (const [column, changeStatus] of Object.entries(node.change.columns || {})) {
        const columnKey = `${node.id}_${column}`;
        const columnType =
          node.data.current?.columns?.[column]?.type || node.data.base?.columns?.[column]?.type;

        nodes.push({
          id: columnKey,
          position: { x: 10, y: 70 + columnIndex * 15 },
          parentId: node.id,
          extent: "parent",
          draggable: false,
          data: {
            node,
            column,
            type: columnType,
            changeStatus,
          },
          style: {
            zIndex: 9999,
          },
          type: "customColumnNode",
          targetPosition: Position.Left,
          sourcePosition: Position.Right,
        });

        columnIndex++;
        nodeColumnSet.add(columnKey);
      }
    }

    nodeColumnSetMap[node.id] = nodeColumnSet;

    let height = 60;
    if (columnIndex > 0) {
      height += 20 + columnIndex * 15;
    }

    nodes.push({
      id: node.id,
      position: { x: 0, y: 0 },
      width: 300,
      height: height,
      data: {
        ...node,
      },
      type: "customNode",
      targetPosition: Position.Left,
      sourcePosition: Position.Right,
    });
  }

  const sortedEdges = Object.values(lineageGraph.edges).sort(compareFn);
  for (const edge of sortedEdges) {
    if (filterSet && (!filterSet.has(edge.parent.id) || !filterSet.has(edge.child.id))) {
      continue;
    }

    edges.push({
      id: edge.id,
      type: "customEdge",
      source: edge.parent.id,
      target: edge.child.id,
      data: edge,
    });
  }

  layout(nodes, edges);

  return [nodes, edges, nodeColumnSetMap];
}

export const layout = (nodes: Node[], edges: Edge[], direction = "LR") => {
  const dagreGraph = new dagre.graphlib.Graph();
  dagreGraph.setDefaultEdgeLabel(() => ({}));

  dagreGraph.setGraph({ rankdir: direction, ranksep: 50, nodesep: 30 });

  nodes.forEach((node) => {
    if (node.type !== "customNode") {
      return;
    }
    dagreGraph.setNode(node.id, { width: node.width, height: node.height });
  });

  edges.forEach((edge) => {
    dagreGraph.setEdge(edge.source, edge.target);
  });

  dagre.layout(dagreGraph);

  nodes.forEach((node) => {
    if (node.type !== "customNode") {
      return;
    }
<<<<<<< HEAD
    const nodeWidth = node.width ?? 300;
    const nodeHeight = node.height ?? 36;
=======
    const nodeWidth = node.width || 300;
    const nodeHeight = node.height || 60;
>>>>>>> 6173ed74

    const nodeWithPosition = dagreGraph.node(node.id);

    // We are shifting the dagre node position (anchor=center center) to the top left
    // so it matches the React Flow node anchor point (top left).
    node.position = {
      x: nodeWithPosition.x - nodeWidth / 2,
      y: nodeWithPosition.y - nodeHeight / 2,
    };

    return node;
  });
};<|MERGE_RESOLUTION|>--- conflicted
+++ resolved
@@ -528,13 +528,9 @@
     if (node.type !== "customNode") {
       return;
     }
-<<<<<<< HEAD
+
     const nodeWidth = node.width ?? 300;
-    const nodeHeight = node.height ?? 36;
-=======
-    const nodeWidth = node.width || 300;
-    const nodeHeight = node.height || 60;
->>>>>>> 6173ed74
+    const nodeHeight = node.height ?? 60;
 
     const nodeWithPosition = dagreGraph.node(node.id);
 
