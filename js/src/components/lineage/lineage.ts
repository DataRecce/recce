--- conflicted
+++ resolved
@@ -131,15 +131,7 @@
   }
 
   for (const [key, nodeData] of Object.entries(current.nodes)) {
-<<<<<<< HEAD
-    const maybeNodeValue = nodes as unknown as Record<
-      string,
-      LineageGraphEdge | undefined
-    >;
-    if (maybeNodeValue[key]) {
-=======
     if (nodes[key] as LineageGraphNode | undefined) {
->>>>>>> bba02a47
       nodes[key].data.from = "both";
     } else {
       nodes[key] = buildNode(key, "current");
@@ -179,13 +171,6 @@
 
   for (const [child, parents] of Object.entries(current.parent_map)) {
     for (const parent of parents) {
-<<<<<<< HEAD
-      const maybeEdges = edges as unknown as Record<
-        string,
-        LineageGraphEdge | undefined
-      >;
-=======
->>>>>>> bba02a47
       const childNode = nodes[child] as LineageGraphNode | undefined;
       const parentNode = nodes[parent] as LineageGraphNode | undefined;
       const id = `${parent}_${child}`;
@@ -298,7 +283,9 @@
   return getNeighborSet(
     nodeIds,
     (key) => {
-      if ((lineageGraph.nodes[key] as LineageGraphNode | undefined) === undefined) {
+      if (
+        (lineageGraph.nodes[key] as LineageGraphNode | undefined) === undefined
+      ) {
         return [];
       }
       return Object.keys(lineageGraph.nodes[key].data.children);
