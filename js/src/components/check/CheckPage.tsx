import "react-data-grid/lib/styles.css";
import React, { useCallback, useEffect } from "react";
import {
  Check,
  createSimpleCheck,
  listChecks,
  updateCheck,
} from "@/lib/api/checks";
import {
  Box,
  Button,
  Center,
  Divider,
  Flex,
  HStack,
  Icon,
  IconButton,
  Tooltip,
  VStack,
  useToast,
} from "@chakra-ui/react";
import { CheckDetail } from "./CheckDetail";
import { cacheKeys } from "@/lib/api/cacheKeys";
import { useMutation, useQuery, useQueryClient } from "@tanstack/react-query";
import _ from "lodash";
import { Route, Switch, useLocation, useRoute } from "wouter";
import { FaCheckCircle } from "react-icons/fa";
import {
  TbChecklist,
  TbSql,
  TbSchema,
  TbAlignBoxLeftStretch,
  TbChartHistogram,
} from "react-icons/tb";
import { IconType } from "react-icons";
<<<<<<< HEAD
import { AddIcon } from "@chakra-ui/icons";
import { FiAlignLeft } from "react-icons/fi";
=======
import { AddIcon, CopyIcon } from "@chakra-ui/icons";
>>>>>>> 4a0162c6

const ChecklistItem = ({
  check,
  selected,
  onSelect,
}: {
  check: Check;
  selected: boolean;
  onSelect: (checkId: string) => void;
}) => {
  const queryClient = useQueryClient();
  const checkId = check.check_id!;
  const { mutate } = useMutation({
    mutationFn: (check: Partial<Check>) => updateCheck(checkId, check),
    onSuccess: () => {
      queryClient.invalidateQueries({ queryKey: cacheKeys.check(checkId) });
      queryClient.invalidateQueries({ queryKey: cacheKeys.checks() });
    },
  });

  const handleChange: React.ChangeEventHandler = (event) => {
    const isChecked: boolean = (event.target as any).checked;
    mutate({ is_checked: isChecked });
  };

  const icon: IconType = ((type) => {
    switch (type) {
      case "schema_diff":
        return TbSchema;
      case "query":
      case "query_diff":
        return TbSql;
      case "value_diff":
        return TbAlignBoxLeftStretch;
      case "profile_diff":
        return TbChartHistogram;
      case "row_count_diff":
        return FiAlignLeft;
      default:
        return TbChecklist;
    }
  })(check.type);

  return (
    <Flex
      width="100%"
      p="10px 20px"
      cursor="pointer"
      _hover={{ bg: "gray.200" }}
      bg={selected ? "gray.100" : "inherit"}
      onClick={() => onSelect(check.check_id)}
      alignItems="center"
      gap="5px"
    >
      <Icon as={icon} />
      <Box
        flex="1"
        textOverflow="ellipsis"
        whiteSpace="nowrap"
        overflow="hidden"
      >
        {check.name}
      </Box>

      {check.is_checked && <Icon color="green" as={FaCheckCircle} />}
    </Flex>
  );
};

export const CheckPage = () => {
  const [, setLocation] = useLocation();
  const [, params] = useRoute("/checks/:checkId");
  const queryClient = useQueryClient();
  const exportChecksToast = useToast();
  const selectedItem = params?.checkId;

  const {
    isLoading,
    error,
    data: checks,
    status,
  } = useQuery({
    queryKey: cacheKeys.checks(),
    queryFn: listChecks,
    refetchOnMount: true,
  });

  const handleSelectItem = useCallback(
    (checkId: string) => {
      setLocation(`/checks/${checkId}`);
    },
    [setLocation]
  );

  const addToChecklist = useCallback(async () => {
    const check = await createSimpleCheck();
    queryClient.invalidateQueries({ queryKey: cacheKeys.checks() });

    handleSelectItem(check.check_id);
  }, [queryClient, handleSelectItem]);

  useEffect(() => {
    if (status !== "success") {
      return;
    }

    if (!selectedItem && checks.length > 0) {
      setLocation(`/checks/${checks[0].check_id}`);
    }
  }, [status, selectedItem, checks, setLocation]);

  if (isLoading) {
    return <>Loading</>;
  }

  if (error) {
    return <>Error: {error.message}</>;
  }

  if (!checks?.length) {
    return (
      <Center h="100%">
        <VStack>
          <Box>No checks</Box>
          <Button colorScheme="blue" onClick={addToChecklist}>
            Create a simple check
          </Button>
        </VStack>
      </Center>
    );
  }

  return (
    <Flex height="100%">
      <Box
        flex="0 0 400px"
        borderRight="lightgray solid 1px"
        height="100%"
        style={{ contain: "size" }}
      >
        <VStack spacing={0} align="flex-end">
          <HStack>
            <Tooltip label="Create a simple check">
              <IconButton
                variant="unstyled"
                aria-label="Create a simple check"
                onClick={addToChecklist}
                icon={<AddIcon />}
              />
            </Tooltip>
            <Tooltip label="Copy checklist to the clipboard">
              <IconButton
                variant="unstyled"
                aria-label="Copy checklist to the clipboard"
                mr="10px"
                onClick={() => {
                  const markdown = buildMarkdown(checks);
                  navigator.clipboard.writeText(markdown);
                  exportChecksToast({
                    description: `Copied ${checks.length} checks to the clipboard`,
                    status: "info",
                    variant: "left-accent",
                    position: "bottom",
                    duration: 5000,
                    isClosable: true,
                  });
                }}
                icon={<CopyIcon />}
              />
            </Tooltip>
          </HStack>

          <Divider mb="8px" />
          {checks.map((check) => (
            <ChecklistItem
              key={check.check_id}
              check={check}
              selected={check.check_id === selectedItem}
              onSelect={handleSelectItem}
            />
          ))}
        </VStack>
      </Box>
      <Box flex="1" height="100%" width="calc(100% - 400px)">
        <Switch>
          <Route path="/checks/:checkId">
            {(params) => {
              return <CheckDetail checkId={params.checkId} />;
            }}
          </Route>
        </Switch>
      </Box>
    </Flex>
  );
};

function buildMarkdown(checks: Check[]) {
  const checkItems = checks.map((check) => {
    return `<details><summary>${buildTitle(
      check
    )}</summary>\n\n${buildDescription(check)}\n\n</details>`;
  });

  return checkItems.join("\n\n");
}

function buildTitle(check: Check) {
  return `${check.is_checked ? "✅ " : ""}${check.name}`;
}

function buildDescription(check: Check) {
  return check.description ? check.description : "_(no description)_";
}<|MERGE_RESOLUTION|>--- conflicted
+++ resolved
@@ -33,12 +33,8 @@
   TbChartHistogram,
 } from "react-icons/tb";
 import { IconType } from "react-icons";
-<<<<<<< HEAD
-import { AddIcon } from "@chakra-ui/icons";
 import { FiAlignLeft } from "react-icons/fi";
-=======
 import { AddIcon, CopyIcon } from "@chakra-ui/icons";
->>>>>>> 4a0162c6
 
 const ChecklistItem = ({
   check,
