--- conflicted
+++ resolved
@@ -195,7 +195,6 @@
 
 export function trackEnvironmentConfig(props: EnvironmentConfigProps) {
   track("[Web] environment_config", props);
-<<<<<<< HEAD
 }
 
 // Explore action types
@@ -279,6 +278,4 @@
 
 export function trackLineageSelection(props: LineageSelectionProps) {
   track("[Web] lineage_selection", props);
-=======
->>>>>>> 7c6e58f7
 }