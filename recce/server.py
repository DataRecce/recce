--- conflicted
+++ resolved
@@ -324,17 +324,6 @@
     # Exclude paths that should not reset idle timer
     # Health checks and monitoring endpoints don't count as user activity
     excluded_paths = ["/api/health", "/api/ws"]
-
-<<<<<<< HEAD
-    # Update last activity time BEFORE processing request to keep server alive
-    # during long-running requests
-=======
-    # Exclude paths that should not reset idle timer
-    # Health checks and monitoring endpoints don't count as user activity
-    excluded_paths = ["/api/health", "/api/ws"]
-
-    # Update last activity time if idle timeout is enabled
->>>>>>> 32e38cce
     if hasattr(app.state, "last_activity") and app.state.last_activity is not None:
         if request.url.path not in excluded_paths:
             app.state.last_activity["time"] = datetime.now(utc)
